from setuptools import setup, find_packages

setup(
    name='django-exchange',
<<<<<<< HEAD
    packages=['exchange'],
    version='0.3',
=======
    packages=find_packages(),
    version='0.0.4',
>>>>>>> b4be0ad6
    description='currency, exchange rates and conversions support for django',
    author='Metglobal',
    author_email='kadir.pekel@metglobal.com',
    url='https://github.com/metglobal/django-exchange',
    extras_require={
        'openexchangerates': ["openexchangerates"]
    }
)<|MERGE_RESOLUTION|>--- conflicted
+++ resolved
@@ -2,13 +2,8 @@
 
 setup(
     name='django-exchange',
-<<<<<<< HEAD
-    packages=['exchange'],
-    version='0.3',
-=======
     packages=find_packages(),
-    version='0.0.4',
->>>>>>> b4be0ad6
+    version='0.4',
     description='currency, exchange rates and conversions support for django',
     author='Metglobal',
     author_email='kadir.pekel@metglobal.com',
