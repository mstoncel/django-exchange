<<<<<<< HEAD
__version__ = '0.5.2'
=======
__version__ = '0.7.1'
>>>>>>> 31df5f1b
__author__ = 'Metglobal'
__license__ = 'MIT'
__copyright__ = 'Copyright 2013 Metglobal'<|MERGE_RESOLUTION|>--- conflicted
+++ resolved
@@ -1,8 +1,4 @@
-<<<<<<< HEAD
-__version__ = '0.5.2'
-=======
-__version__ = '0.7.1'
->>>>>>> 31df5f1b
+__version__ = '0.7.2'
 __author__ = 'Metglobal'
 __license__ = 'MIT'
 __copyright__ = 'Copyright 2013 Metglobal'